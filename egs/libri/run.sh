#!/bin/bash

# Copyright 2018-2019 Tsinghua University, Author: Hongyu Xiang
# Apache 2.0.
# This script implements CTC-CRF training on LibriSpeech dataset.

# base url for downloads.
data_url=www.openslr.org/resources/12
lm_url=www.openslr.org/resources/11
stage=1
dir=`pwd -P`
. ./cmd.sh
. ./path.sh

data=/home/ouzj02/data_0907/librispeech
lm_src_dir=/home/ouzj02/data_0907/librispeech_lm

. ./cmd.sh
. ./path.sh

if [ $stage -le 0 ]; then
   for part in dev-clean test-clean dev-other test-other train-clean-100 train-clean-360 train-other-500; do
     local/download_and_untar.sh $data $data_url $part
   done
   # download the LM resources
   local/download_lm.sh $lm_url data/local/lm
fi

if [ $stage -le 1 ]; then
  # format the data as Kaldi data directories
  for part in dev-clean test-clean dev-other test-other train-clean-100 train-clean-360 train-other-500; do
  # use underscore-separated names in data directories.
    local/data_prep.sh $data/LibriSpeech/$part data/$(echo $part | sed s/-/_/g)
  done

  fbankdir=fbank
  for part in dev_clean test_clean dev_other test_other train_clean_100 train_clean_360 train_other_500; do
    steps/make_fbank.sh --cmd "$train_cmd" --nj 40 data/$part exp/make_fbank/$part $fbankdir
    steps/compute_cmvn_stats.sh data/$part exp/make_fbank/$part $fbankdir
  done

  # ... and then combine the two sets into a 460 hour one
  utils/combine_data.sh \
    data/train_clean_460 data/train_clean_100 data/train_clean_360

  # combine all the data
  utils/combine_data.sh \
    data/train_960 data/train_clean_460 data/train_other_500
fi

if [ $stage -le 2 ]; then
  # copy the LM resources
  #local/copy_lm.sh $lm_src_dir data/local/lm
  local/prepare_dict_ctc.sh data/local/lm data/local/dict_phn
  ctc-crf/ctc_compile_dict_token.sh data/local/dict_phn data/local/lang_phn_tmp data/lang_phn || exit 1;
  local/format_lms.sh --src-dir data/lang_phn data/local/lm

  # Create ConstArpaLm format language model for full 3-gram and 4-gram LMs
  echo "3" > data/lang_phn/oov.int
  utils/build_const_arpa_lm.sh data/local/lm/lm_tglarge.arpa.gz \
    data/lang_phn data/lang_phn_tglarge
  utils/build_const_arpa_lm.sh data/local/lm/lm_fglarge.arpa.gz \
    data/lang_phn data/lang_phn_fglarge

  langdir=data/lang_phn_tgsmall
  fsttablecompose ${langdir}/L.fst $langdir/G.fst | fstdeterminizestar --use-log=true | \
    fstminimizeencoded | fstarcsort --sort_type=ilabel > $langdir/LG.fst || exit 1;
  fsttablecompose ${langdir}/T.fst $langdir/LG.fst > $langdir/TLG.fst || exit 1;

fi

data_tr=data/train_tr95
data_cv=data/train_cv05

if [ $stage -le 3 ]; then
  utils/subset_data_dir_tr_cv.sh --cv-spk-percent 5 data/train_960  data/train_tr95 data/train_cv05 || exit 1

  ctc-crf/prep_ctc_trans.py data/lang_phn/lexicon_numbers.txt $data_tr/text "<UNK>" > $data_tr/text_number
  ctc-crf/prep_ctc_trans.py data/lang_phn/lexicon_numbers.txt $data_cv/text "<UNK>" > $data_cv/text_number
  echo "convert text_number finished"

  # prepare denominator
  cat $data_tr/text_number | sort -k 2 | uniq -f 1 > $data_tr/unique_text_number
  mkdir -p data/den_meta
<<<<<<< HEAD
  chain-est-phone-lm  --no-prune-ngram-order=2 ark:$data_tr/unique_text_number data/den_meta/phone_lm.fst
  ctc-crf/ctc_token_fst_corrected.py den data/lang_phn/tokens.txt | fstcompile | fstarcsort --sort_type=olabel > data/den_meta/T_den.fst
=======
  chain-est-phone-lm ark:$data_tr/unique_text_number data/den_meta/phone_lm.fst
  utils/ctc_token_fst_corrected.py den data/lang_phn/tokens.txt | fstcompile | fstarcsort --sort_type=olabel > data/den_meta/T_den.fst
>>>>>>> eb735337
  fstcompose data/den_meta/T_den.fst data/den_meta/phone_lm.fst > data/den_meta/den_lm.fst
  echo "prepare denominator finished"

  path_weight $data_tr/text_number data/den_meta/phone_lm.fst > $data_tr/weight
  path_weight $data_cv/text_number data/den_meta/phone_lm.fst > $data_cv/weight
  echo "prepare weight finished"
fi

if [ $stage -le 4 ]; then
  feats_tr="ark,s,cs:apply-cmvn --norm-vars=true --utt2spk=ark:$data_tr/utt2spk scp:$data_tr/cmvn.scp scp:$data_tr/feats.scp ark:- \
      | add-deltas ark:- ark:- | subsample-feats --n=3 ark:- ark:- |"
  feats_cv="ark,s,cs:apply-cmvn --norm-vars=true --utt2spk=ark:$data_cv/utt2spk scp:$data_cv/cmvn.scp scp:$data_cv/feats.scp ark:- \
      | add-deltas ark:- ark:- | subsample-feats --n=3 ark:- ark:- |"
  mkdir -p data/all_ark
  copy-feats "$feats_tr" "ark,scp:data/all_ark/tr.ark,data/all_ark/tr.scp"
  copy-feats "$feats_cv" "ark,scp:data/all_ark/cv.ark,data/all_ark/cv.scp"

  mkdir -p data/hdf5
  python3 ctc-crf/convert_to_hdf5.py data/all_ark/cv.scp $data_cv/text_number $data_cv/weight data/hdf5/cv.hdf5
  python3 ctc-crf/convert_to_hdf5.py data/all_ark/tr.scp $data_tr/text_number $data_tr/weight data/hdf5/tr.hdf5
fi

dir=exp/blstmn
output_unit=$(awk '{if ($1 == "#0")print $2 - 1 ;}' data/lang_phn/tokens.txt)

if [ $stage -le 5 ]; then
    echo "nn training."
    python3 ctc-crf/train.py --arch=BLSTMN --output_unit=$output_unit --lamb=0.01 --data_path data/hdf5 $dir
fi

graphdir=data/lang_phn_tgsmall

if [ $stage -le 6 ]; then
  for set in test_clean test_other dev_clean dev_other; do
    data_test=data/$set
    feats_test="ark,s,cs:apply-cmvn --norm-vars=true --utt2spk=ark:$data_test/utt2spk scp:$data_test/cmvn.scp scp:$data_test/feats.scp ark:- \
      | add-deltas ark:- ark:- | subsample-feats --n=3 ark:- ark:- |"
    copy-feats "$feats_test" "ark,scp:data/all_ark/${set}.ark,data/all_ark/${set}.scp"

    CUDA_VISIBLE_DEVICES=0 \
    ctc-crf/decode.sh --cmd "$decode_cmd" --nj 20 --acwt 1.0 \
      data/lang_phn_test $data_test data/all_ark/${set}.scp $dir/decode_${set}
  done
fi


if [ $stage -le 7 ]; then
  for set in test_clean test_other dev_clean dev_other; do
    nj=20
    lm=tgmed
    rescore_dir=$dir/decode_${set}/lattice_${lm}
    mkdir -p $rescore_dir
    ./local/lmrescore.sh --cmd "$train_cmd" data/lang_phn_{tgsmall,$lm} data/$set $dir/decode_${set}/lattice_{tgsmall,$lm} $nj || exit 1;

    for lm in tglarge fglarge; do
      rescore_dir=$dir/decode_${set}/lattice_${lm}
      mkdir -p $rescore_dir
      ./local/lmrescore_const_arpa.sh --cmd "$train_cmd" data/lang_phn_{tgsmall,$lm} data/$set $dir/decode_${set}/lattice_{tgsmall,$lm} $nj || exit 1;
    done
  done
fi<|MERGE_RESOLUTION|>--- conflicted
+++ resolved
@@ -82,13 +82,8 @@
   # prepare denominator
   cat $data_tr/text_number | sort -k 2 | uniq -f 1 > $data_tr/unique_text_number
   mkdir -p data/den_meta
-<<<<<<< HEAD
-  chain-est-phone-lm  --no-prune-ngram-order=2 ark:$data_tr/unique_text_number data/den_meta/phone_lm.fst
-  ctc-crf/ctc_token_fst_corrected.py den data/lang_phn/tokens.txt | fstcompile | fstarcsort --sort_type=olabel > data/den_meta/T_den.fst
-=======
   chain-est-phone-lm ark:$data_tr/unique_text_number data/den_meta/phone_lm.fst
   utils/ctc_token_fst_corrected.py den data/lang_phn/tokens.txt | fstcompile | fstarcsort --sort_type=olabel > data/den_meta/T_den.fst
->>>>>>> eb735337
   fstcompose data/den_meta/T_den.fst data/den_meta/phone_lm.fst > data/den_meta/den_lm.fst
   echo "prepare denominator finished"
 
